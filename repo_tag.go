package git

import (
	"errors"
	"io/ioutil"
	"path/filepath"
)

func (repo *Repository) IsTagExist(tagName string) bool {
	tagPath := filepath.Join(repo.Path, "refs/tags", tagName)
	return isFile(tagPath)
}

func (repo *Repository) TagPath(tagName string) string {
	return filepath.Join(repo.Path, "refs/tags", tagName)
}

// GetTags returns all tags of given repository.
func (repo *Repository) GetTags() ([]string, error) {
	return repo.readRefDir("refs/tags", "")
}

func (repo *Repository) CreateTag(tagName, idStr string) error {
	return repo.createRef("tags", tagName, idStr)
}

<<<<<<< HEAD
func CreateTag(repoPath, tagName, id string) error {
	return CreateRef("tags", repoPath, tagName, id)
=======
func (repo *Repository) GetTag(tagName string) (*Tag, error) {
	d, err := ioutil.ReadFile(repo.TagPath(tagName))
	if err != nil {
		return nil, err
	}

	id, err := NewIdFromString(string(d))
	if err != nil {
		return nil, err
	}

	tag, err := repo.getTag(id)
	if err != nil {
		return nil, err
	}
	tag.Name = tagName
	return tag, nil
}

func (repo *Repository) getTag(id sha1) (*Tag, error) {
	if repo.tagCache != nil {
		if c, ok := repo.tagCache[id]; ok {
			return c, nil
		}
	} else {
		repo.tagCache = make(map[sha1]*Tag, 10)
	}

	tp, _, dataRc, err := repo.getRawObject(id, false)
	if err != nil {
		return nil, err
	}

	defer func() {
		dataRc.Close()
	}()

	// tag with only reference to commit
	if tp == ObjectCommit {
		tag := new(Tag)
		tag.Id = id
		tag.Object = id
		tag.Type = "commit"
		tag.repo = repo
		repo.tagCache[id] = tag

		return tag, nil
	}

	// tag with message
	if tp != ObjectTag {
		return nil, errors.New("Expected tag type, read error.")
	}

	// TODO reader
	data, err := ioutil.ReadAll(dataRc)
	if err != nil {
		return nil, err
	}

	tag, err := parseTagData(data)
	if err != nil {
		return nil, err
	}

	tag.Id = id
	tag.repo = repo
	repo.tagCache[id] = tag

	return tag, nil
>>>>>>> 74554e79
}<|MERGE_RESOLUTION|>--- conflicted
+++ resolved
@@ -24,10 +24,10 @@
 	return repo.createRef("tags", tagName, idStr)
 }
 
-<<<<<<< HEAD
 func CreateTag(repoPath, tagName, id string) error {
 	return CreateRef("tags", repoPath, tagName, id)
-=======
+}
+
 func (repo *Repository) GetTag(tagName string) (*Tag, error) {
 	d, err := ioutil.ReadFile(repo.TagPath(tagName))
 	if err != nil {
@@ -98,5 +98,4 @@
 	repo.tagCache[id] = tag
 
 	return tag, nil
->>>>>>> 74554e79
 }